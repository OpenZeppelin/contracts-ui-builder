--- conflicted
+++ resolved
@@ -39,27 +39,8 @@
 # Copy all source code first, which is necessary for pnpm workspaces
 COPY . .
 
-<<<<<<< HEAD
 # Install dependencies directly from the public npm registry
 RUN pnpm install --frozen-lockfile
-=======
-# AUTHENTICATION FOR PRIVATE REGISTRY
-# ===================================
-# This step creates a temporary .npmrc file to authenticate with the GitHub private registry
-# using a build secret. This ensures that the NPM_TOKEN is not leaked into any image layers.
-#
-# TRANSITION TO PUBLIC RELEASE:
-# If packages are moved to the public npm registry, this authentication
-# step may no longer be necessary and can be removed.
-RUN --mount=type=secret,id=npm_token,env=NPM_TOKEN \
-    sh -c 'echo "@openzeppelin:registry=https://npm.pkg.github.com" > .npmrc && \
-           echo "//npm.pkg.github.com/:_authToken=$NPM_TOKEN" >> .npmrc && \
-           (pnpm install --frozen-lockfile || \
-            (echo "Install failed, clearing cache and retrying..." && \
-             rm -rf /root/.cache/node-gyp /root/.npm /root/.node-gyp && \
-             pnpm install --frozen-lockfile)) && \
-           rm .npmrc'
->>>>>>> 47ae8b90
 
 # Build all packages in the correct order
 # This step now uses Docker BuildKit secrets to securely pass the Etherscan API key
