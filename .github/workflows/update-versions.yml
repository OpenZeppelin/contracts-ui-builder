--- conflicted
+++ resolved
@@ -59,12 +59,8 @@
       - name: Commit and push changes
         if: steps.check-changes.outputs.changed == 'true'
         env:
-<<<<<<< HEAD
-          HUSKY: 0  # Disable husky hooks for automated commits
-=======
           GITHUB_TOKEN: ${{ steps.gh-app-token.outputs.token }}
           HUSKY: 0 # Disable husky hooks for automated commits
->>>>>>> f683f748
         run: |
           git config --local user.email "github-actions[bot]@users.noreply.github.com"
           git config --local user.name "github-actions[bot]"
