--- conflicted
+++ resolved
@@ -51,28 +51,6 @@
           # This is needed for changesets to calculate version based on commit history
           persist-credentials: false
 
-<<<<<<< HEAD
-=======
-      - name: Setup pnpm
-        uses: pnpm/action-setup@v2
-        with:
-          version: 9.10.0
-          run_install: false
-
-      - name: Setup Node.js
-        uses: actions/setup-node@v4
-        with:
-          node-version: '20'
-          cache: 'pnpm'
-
-      - name: Configure npm authentication for private registry
-        run: |
-          echo "//npm.pkg.github.com/:_authToken=${{ secrets.NPM_TOKEN }}" >> ~/.npmrc
-
-      - name: Install dependencies
-        run: pnpm install
-
->>>>>>> 5b963dd4
       - name: Verify dependencies
         run: pnpm audit
         continue-on-error: true
@@ -100,29 +78,11 @@
 
       - name: Unpack the zipped artifact
         run: |
-<<<<<<< HEAD
           set -euo pipefail
           cd "${{ steps.temp-dir.outputs.path }}"
           tar -xzvf "${{ needs.provenance.outputs.package-name }}" -C $GITHUB_WORKSPACE --strip-components=1
           cd "$GITHUB_WORKSPACE"
           pnpm run install-deps
-=======
-          cat << EOF > "$HOME/.npmrc"
-          @openzeppelin:registry=https://npm.pkg.github.com
-          //npm.pkg.github.com/:_authToken=${NPM_TOKEN}
-          always-auth=true
-          EOF
-        env:
-          NPM_TOKEN: ${{ secrets.NPM_TOKEN }}
-
-      # Debug step to verify authentication
-      - name: Verify npm authentication
-        run: |
-          echo "Testing npm authentication..."
-          npm whoami --registry https://npm.pkg.github.com || echo "Authentication test failed"
-        env:
-          NPM_TOKEN: ${{ secrets.NPM_TOKEN }}
->>>>>>> 5b963dd4
 
       # CURRENT: Publishing to GitHub private registry using Changesets
       # FUTURE: When going public, this will automatically switch to npm registry
@@ -133,8 +93,7 @@
           publish: pnpm changeset publish --no-git-checks
         env:
           GITHUB_TOKEN: ${{ secrets.GITHUB_TOKEN }}
-<<<<<<< HEAD
-          NPM_TOKEN: ${{ secrets.GITHUB_TOKEN }}
+          NPM_TOKEN: ${{ secrets.NPM_TOKEN }}
           HUSKY: 0 # Disable husky hooks for automated changeset commits
           NPM_CONFIG_PROVENANCE: true
           TARBALL: ${{ needs.provenance.outputs.package-name }}
@@ -166,8 +125,4 @@
       - name: Upload attestations SBOM
         uses: actions/attest-build-provenance@5e9cb68e95676991667494a6a4e59b8a2f13e1d0
         with:
-          subject-path: /${{ steps.temp-dir.outputs.path }}/sbom-${{ github.event.repository.name }}-${{ steps.extract_version.outputs.version }}.spdx.json
-=======
-          NPM_TOKEN: ${{ secrets.NPM_TOKEN }}
-          HUSKY: 0 # Disable husky hooks for automated changeset commits
->>>>>>> 5b963dd4
+          subject-path: /${{ steps.temp-dir.outputs.path }}/sbom-${{ github.event.repository.name }}-${{ steps.extract_version.outputs.version }}.spdx.json