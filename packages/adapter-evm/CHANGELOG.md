# @openzeppelin/transaction-form-adapter-evm

<<<<<<< HEAD
=======
## 0.8.0

### Patch Changes

- Updated dependencies [[`011123e`](https://github.com/OpenZeppelin/contracts-ui-builder/commit/011123ed8345f0a1ef11f0796bcb2422504763b9)]:
  - @openzeppelin/contracts-ui-builder-types@0.8.0
  - @openzeppelin/contracts-ui-builder-utils@0.8.0
  - @openzeppelin/contracts-ui-builder-ui@0.8.0
  - @openzeppelin/contracts-ui-builder-react-core@0.8.0

>>>>>>> 44af2a97
## 0.7.1

### Patch Changes

- [#137](https://github.com/OpenZeppelin/contracts-ui-builder/pull/137) [`73db143`](https://github.com/OpenZeppelin/contracts-ui-builder/commit/73db1436f5c6f44062a39f262bad9a542fb85bb9) Thanks [@pasevin](https://github.com/pasevin)! - clean up redundant ternary in array field validation

- Updated dependencies [[`73db143`](https://github.com/OpenZeppelin/contracts-ui-builder/commit/73db1436f5c6f44062a39f262bad9a542fb85bb9), [`49d7d6c`](https://github.com/OpenZeppelin/contracts-ui-builder/commit/49d7d6c38d1890a67dfbf514161e71f46849a123)]:
  - @openzeppelin/contracts-ui-builder-ui@0.7.1

## 0.7.0

### Minor Changes

- [#131](https://github.com/OpenZeppelin/contracts-ui-builder/pull/131) [`b566f80`](https://github.com/OpenZeppelin/contracts-ui-builder/commit/b566f804b8fbc439f66fc3459c211ae4e96b75ec) Thanks [@pasevin](https://github.com/pasevin)! - implements ecosystem-namespaced wallet UI configuration to support different wallet UI kits for different blockchain ecosystems

### Patch Changes

- Updated dependencies [[`b566f80`](https://github.com/OpenZeppelin/contracts-ui-builder/commit/b566f804b8fbc439f66fc3459c211ae4e96b75ec)]:
  - @openzeppelin/contracts-ui-builder-utils@0.7.0
  - @openzeppelin/contracts-ui-builder-react-core@0.7.0
  - @openzeppelin/contracts-ui-builder-ui@0.7.0

## 0.6.0

### Minor Changes

- [#129](https://github.com/OpenZeppelin/contracts-ui-builder/pull/129) [`a4236e9`](https://github.com/OpenZeppelin/contracts-ui-builder/commit/a4236e95ddda6530dfd2a87c4bc8a0915e9ff332) Thanks [@stevedylandev](https://github.com/stevedylandev)! - Patched Monad testnet config

- [#122](https://github.com/OpenZeppelin/contracts-ui-builder/pull/122) [`3a85c72`](https://github.com/OpenZeppelin/contracts-ui-builder/commit/3a85c7296ca05c2edb9931966089f4bfd04e105a) Thanks [@stevedylandev](https://github.com/stevedylandev)! - Added Monad Testnet support

### Patch Changes

- [#127](https://github.com/OpenZeppelin/contracts-ui-builder/pull/127) [`acc7037`](https://github.com/OpenZeppelin/contracts-ui-builder/commit/acc70372e7b815026331ed76f77a5d55633ec547) Thanks [@pasevin](https://github.com/pasevin)! - feat(adapter-evm): change cystom ui kit name

## 0.5.0

### Minor Changes

- [#106](https://github.com/OpenZeppelin/contracts-ui-builder/pull/106) [`ce96c10`](https://github.com/OpenZeppelin/contracts-ui-builder/commit/ce96c104e9e5df22ba335a8746cda740a70dbd0b) Thanks [@pasevin](https://github.com/pasevin)! - Resolve legacy OpenZeppelin proxy implementation/admin via storage slots; expose adminAddress in proxy info; delegate auto-query filtering to adapter to avoid admin-only getters; add storage-slot debug logs.

### Patch Changes

- Updated dependencies [[`ce96c10`](https://github.com/OpenZeppelin/contracts-ui-builder/commit/ce96c104e9e5df22ba335a8746cda740a70dbd0b)]:
  - @openzeppelin/contracts-ui-builder-types@0.4.0
  - @openzeppelin/contracts-ui-builder-react-core@0.2.5
  - @openzeppelin/contracts-ui-builder-ui@0.5.1
  - @openzeppelin/contracts-ui-builder-utils@0.4.1

## 0.4.0

### Minor Changes

- [#91](https://github.com/OpenZeppelin/contracts-ui-builder/pull/91) [`6ad118f`](https://github.com/OpenZeppelin/contracts-ui-builder/commit/6ad118fcac5aeb6c807bdcc9464de98791d2a20a) Thanks [@pasevin](https://github.com/pasevin)! - a better support for mobile screen sizes

### Patch Changes

- Updated dependencies [[`6ad118f`](https://github.com/OpenZeppelin/contracts-ui-builder/commit/6ad118fcac5aeb6c807bdcc9464de98791d2a20a)]:
  - @openzeppelin/contracts-ui-builder-ui@0.5.0
  - @openzeppelin/contracts-ui-builder-react-core@0.2.4

## 0.3.2

### Patch Changes

- [#80](https://github.com/OpenZeppelin/contracts-ui-builder/pull/80) [`d05bdeb`](https://github.com/OpenZeppelin/contracts-ui-builder/commit/d05bdebd110ed03280ebdc1a8c20e925d5f279cc) Thanks [@pasevin](https://github.com/pasevin)! - Route all console.\* logs through centralized logger from utils, add system tags, update tests to spy on logger, restore missing createAbiFunctionItem in EVM adapter, and apply lint/prettier fixes. No public API changes.

- [#81](https://github.com/OpenZeppelin/contracts-ui-builder/pull/81) [`14171aa`](https://github.com/OpenZeppelin/contracts-ui-builder/commit/14171aa46dfd76811551e0ba4560097736fb3420) Thanks [@pasevin](https://github.com/pasevin)! - - Stringify array args for view calls before parsing to prevent runtime failures
  - Stringify array inputs for write path to align with the parser
  - Guard relayer value precision (avoid Number overflow) and warn on default gasLimit
  - Honor RPC overrides in proxy detection and remove variable shadowingNo breaking changes; behavior is more robust and config-compliant.
- Updated dependencies [[`d05bdeb`](https://github.com/OpenZeppelin/contracts-ui-builder/commit/d05bdebd110ed03280ebdc1a8c20e925d5f279cc)]:
  - @openzeppelin/contracts-ui-builder-react-core@0.2.3
  - @openzeppelin/contracts-ui-builder-ui@0.4.1

## 0.3.1

### Patch Changes

- Updated dependencies [[`521dc09`](https://github.com/OpenZeppelin/contracts-ui-builder/commit/521dc092e2394501affc9f3f37144ba8c735591c)]:
  - @openzeppelin/contracts-ui-builder-utils@0.4.0
  - @openzeppelin/contracts-ui-builder-ui@0.4.0
  - @openzeppelin/contracts-ui-builder-react-core@0.2.2

## 0.3.0

### Minor Changes

- [#72](https://github.com/OpenZeppelin/contracts-ui-builder/pull/72) [`ba62702`](https://github.com/OpenZeppelin/contracts-ui-builder/commit/ba62702eea64cc2a1989f2d1f568f22ff414a4ca) Thanks [@pasevin](https://github.com/pasevin)! - feat: Implemented automatic proxy detection for UUPS and EIP-1967 patterns, enabling the adapter to load the underlying implementation ABI. Also enhanced the ABI comparison logic to provide more detailed and accurate diffs.

### Patch Changes

- Updated dependencies [[`ba62702`](https://github.com/OpenZeppelin/contracts-ui-builder/commit/ba62702eea64cc2a1989f2d1f568f22ff414a4ca), [`ba62702`](https://github.com/OpenZeppelin/contracts-ui-builder/commit/ba62702eea64cc2a1989f2d1f568f22ff414a4ca), [`ba62702`](https://github.com/OpenZeppelin/contracts-ui-builder/commit/ba62702eea64cc2a1989f2d1f568f22ff414a4ca)]:
  - @openzeppelin/contracts-ui-builder-ui@0.3.1
  - @openzeppelin/contracts-ui-builder-utils@0.3.1
  - @openzeppelin/contracts-ui-builder-types@0.3.0
  - @openzeppelin/contracts-ui-builder-react-core@0.2.1

## 0.2.2

### Patch Changes

- [#66](https://github.com/OpenZeppelin/contracts-ui-builder/pull/66) [`60fd645`](https://github.com/OpenZeppelin/contracts-ui-builder/commit/60fd6457fef301f87303fd22b03e12df10c26103) Thanks [@pasevin](https://github.com/pasevin)! - docs update

- Updated dependencies [[`60fd645`](https://github.com/OpenZeppelin/contracts-ui-builder/commit/60fd6457fef301f87303fd22b03e12df10c26103)]:
  - @openzeppelin/contracts-ui-builder-react-core@0.2.0
  - @openzeppelin/contracts-ui-builder-utils@0.3.0
  - @openzeppelin/contracts-ui-builder-ui@0.3.0

## 0.2.1

### Patch Changes

- [#64](https://github.com/OpenZeppelin/contracts-ui-builder/pull/64) [`875a7b8`](https://github.com/OpenZeppelin/contracts-ui-builder/commit/875a7b8f00bec08b869b4a59c4def6e7b1790479) Thanks [@pasevin](https://github.com/pasevin)! - changed import sorting library

- Updated dependencies [[`875a7b8`](https://github.com/OpenZeppelin/contracts-ui-builder/commit/875a7b8f00bec08b869b4a59c4def6e7b1790479)]:
  - @openzeppelin/contracts-ui-builder-react-core@0.1.4
  - @openzeppelin/contracts-ui-builder-types@0.2.1
  - @openzeppelin/contracts-ui-builder-utils@0.2.1
  - @openzeppelin/contracts-ui-builder-ui@0.2.1

## 0.2.0

### Minor Changes

- [#56](https://github.com/OpenZeppelin/contracts-ui-builder/pull/56) [`83c430e`](https://github.com/OpenZeppelin/contracts-ui-builder/commit/83c430e86f47733bde89b560b70a7a922eebfe81) Thanks [@pasevin](https://github.com/pasevin)! - New Etherscan V2 API Client. Etherscan V2 has been enabled by default for mainnet and testnet networks, with example configurations provided to guide users.

### Patch Changes

- Updated dependencies [[`83c430e`](https://github.com/OpenZeppelin/contracts-ui-builder/commit/83c430e86f47733bde89b560b70a7a922eebfe81)]:
  - @openzeppelin/contracts-ui-builder-types@0.2.0
  - @openzeppelin/contracts-ui-builder-utils@0.2.0
  - @openzeppelin/contracts-ui-builder-ui@0.2.0
  - @openzeppelin/contracts-ui-builder-react-core@0.1.3

## 0.1.3

### Patch Changes

- [#54](https://github.com/OpenZeppelin/contracts-ui-builder/pull/54) [`63fca98`](https://github.com/OpenZeppelin/contracts-ui-builder/commit/63fca981f56bf9b2bb7c43c720bea3cbbd53d6f6) Thanks [@pasevin](https://github.com/pasevin)! - pre-release clean up and improvements

- Updated dependencies [[`63fca98`](https://github.com/OpenZeppelin/contracts-ui-builder/commit/63fca981f56bf9b2bb7c43c720bea3cbbd53d6f6)]:
  - @openzeppelin/contracts-ui-builder-ui@0.1.3

## 0.1.2

### Patch Changes

- [#52](https://github.com/OpenZeppelin/contracts-ui-builder/pull/52) [`3cb6dd7`](https://github.com/OpenZeppelin/contracts-ui-builder/commit/3cb6dd7e4f2bdf51860ae6abe51432bba0828037) Thanks [@pasevin](https://github.com/pasevin)! - resolves clean build issues due to missing packages

- Updated dependencies [[`3cb6dd7`](https://github.com/OpenZeppelin/contracts-ui-builder/commit/3cb6dd7e4f2bdf51860ae6abe51432bba0828037)]:
  - @openzeppelin/contracts-ui-builder-react-core@0.1.2
  - @openzeppelin/contracts-ui-builder-types@0.1.2
  - @openzeppelin/contracts-ui-builder-ui@0.1.2

## 1.18.0

### Minor Changes

- [#46](https://github.com/OpenZeppelin/transaction-form-builder/pull/46) [`777a246`](https://github.com/OpenZeppelin/transaction-form-builder/commit/777a246fa3c4112ee91fd2a0279e86267d0574e5) Thanks [@pasevin](https://github.com/pasevin)! - Add support for 9 major EVM networks

## 1.17.1

### Patch Changes

- [#42](https://github.com/OpenZeppelin/transaction-form-builder/pull/42) [`2d9a867`](https://github.com/OpenZeppelin/transaction-form-builder/commit/2d9a86741f1b7cd71ca8e45f36e26ceef9d5b809) Thanks [@pasevin](https://github.com/pasevin)! - sync package versions

## 1.17.0

### Minor Changes

- [#39](https://github.com/OpenZeppelin/transaction-form-builder/pull/39) [`f507dcd`](https://github.com/OpenZeppelin/transaction-form-builder/commit/f507dcdc6cab173c812f9111c9c57d523d20740a) Thanks [@pasevin](https://github.com/pasevin)! - Supports block explorer configuration in the UI

### Patch Changes

- Updated dependencies [[`f507dcd`](https://github.com/OpenZeppelin/transaction-form-builder/commit/f507dcdc6cab173c812f9111c9c57d523d20740a)]:
  - @openzeppelin/transaction-form-types@1.17.0
  - @openzeppelin/transaction-form-utils@1.17.0
  - @openzeppelin/transaction-form-ui@1.17.0

## 1.16.0

### Minor Changes

- [#37](https://github.com/OpenZeppelin/transaction-form-builder/pull/37) [`6b20ff8`](https://github.com/OpenZeppelin/transaction-form-builder/commit/6b20ff82cab748db41797dff0891890e35a24bfe) Thanks [@pasevin](https://github.com/pasevin)! - Introduces RPC configuration UI in the core and exported apps

### Patch Changes

- Updated dependencies [[`6b20ff8`](https://github.com/OpenZeppelin/transaction-form-builder/commit/6b20ff82cab748db41797dff0891890e35a24bfe)]:
  - @openzeppelin/transaction-form-react-core@1.16.0
  - @openzeppelin/transaction-form-types@1.16.0
  - @openzeppelin/transaction-form-utils@1.16.0
  - @openzeppelin/transaction-form-ui@1.16.0

## 1.15.1

### Patch Changes

- [`39b196c`](https://github.com/OpenZeppelin/transaction-form-builder/commit/39b196cdea737678676f3da262e460201335d40d) Thanks [@pasevin](https://github.com/pasevin)! - Fix default speed configuration not being applied on initial mount

  Resolves bug where UI showed "Fast Speed Preset Active" but exported configuration used fallback gasPrice (20 gwei) instead of speed: 'fast'. Now ensures the default speed preset is properly communicated to the parent component and included in exported configurations.

- Updated dependencies [[`39b196c`](https://github.com/OpenZeppelin/transaction-form-builder/commit/39b196cdea737678676f3da262e460201335d40d)]:
  - @openzeppelin/transaction-form-ui@1.15.1<|MERGE_RESOLUTION|>--- conflicted
+++ resolved
@@ -1,7 +1,5 @@
 # @openzeppelin/transaction-form-adapter-evm
 
-<<<<<<< HEAD
-=======
 ## 0.8.0
 
 ### Patch Changes
@@ -12,7 +10,6 @@
   - @openzeppelin/contracts-ui-builder-ui@0.8.0
   - @openzeppelin/contracts-ui-builder-react-core@0.8.0
 
->>>>>>> 44af2a97
 ## 0.7.1
 
 ### Patch Changes
