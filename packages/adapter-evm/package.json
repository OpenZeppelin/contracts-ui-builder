--- conflicted
+++ resolved
@@ -48,17 +48,10 @@
     "test:watch": "vitest"
   },
   "dependencies": {
-<<<<<<< HEAD
     "@openzeppelin/transaction-form-types": "workspace:^",
     "@openzeppelin/transaction-form-utils": "workspace:^",
     "@wagmi/connectors": "5.7.13",
     "@wagmi/core": "2.15.0",
-    "ethers": "^6.13.1",
-=======
-    "@openzeppelin/transaction-form-types": "workspace:*",
-    "@wagmi/connectors": "^5.1.0",
-    "@wagmi/core": "^2.15.0",
->>>>>>> 0179c178
     "lodash": "^4.17.21",
     "viem": "^2.28.0",
     "wagmi": "^2.15.0"
