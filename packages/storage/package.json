{
<<<<<<< HEAD
  "name": "@openzeppelin/ui-builder-storage",
  "version": "0.8.0",
=======
  "name": "@openzeppelin/contracts-ui-builder-storage",
  "version": "0.9.0",
>>>>>>> 75ea24e1
  "private": false,
  "description": "Local storage services for the OpenZeppelin UI Builder ecosystem.",
  "type": "module",
  "main": "dist/index.cjs",
  "module": "dist/index.js",
  "types": "dist/index.d.ts",
  "exports": {
    ".": {
      "types": "./dist/index.d.ts",
      "import": "./dist/index.js",
      "require": "./dist/index.cjs"
    }
  },
  "sideEffects": false,
  "files": [
    "dist",
    "README.md"
  ],
  "publishConfig": {
    "access": "public"
  },
  "scripts": {
    "build": "tsup",
    "clean": "rm -rf dist tsconfig.tsbuildinfo",
    "prepublishOnly": "[ \"$SKIP_PUBLISH_BUILD\" = \"true\" ] || pnpm run build",
    "test": "vitest run --passWithNoTests",
    "test:watch": "vitest",
    "test:coverage": "vitest run --coverage --passWithNoTests",
    "lint": "eslint \"src/**/*.{ts,tsx}\" --report-unused-disable-directives --max-warnings 0",
    "lint:fix": "eslint \"src/**/*.{ts,tsx}\" --fix",
    "format": "prettier --write \"src/**/*.{ts,tsx,css}\" --config ../../.prettierrc.cjs",
    "format:check": "prettier --check \"src/**/*.{ts,tsx,css}\" --config ../../.prettierrc.cjs"
  },
  "keywords": [
    "storage",
    "indexeddb",
    "dexie",
    "blockchain",
    "typescript"
  ],
  "author": "OpenZeppelin",
  "license": "MIT",
  "repository": {
    "type": "git",
    "url": "https://github.com/OpenZeppelin/ui-builder",
    "directory": "packages/storage"
  },
  "dependencies": {
    "@openzeppelin/ui-builder-types": "workspace:^",
    "@openzeppelin/ui-builder-utils": "workspace:^",
    "dexie": "^4.0.11",
    "dexie-react-hooks": "^1.1.7"
  },
  "devDependencies": {
    "@typescript-eslint/eslint-plugin": "^8.39.0",
    "@typescript-eslint/parser": "^8.39.0",
    "eslint": "^9.32.0",
    "eslint-config-prettier": "^10.1.8",
    "fake-indexeddb": "^6.0.1",
    "typescript": "^5.9.2",
    "vitest": "^3.2.4"
  },
  "peerDependencies": {
    "react": "^19.0.0",
    "sonner": "^2.0.5"
  }
}<|MERGE_RESOLUTION|>--- conflicted
+++ resolved
@@ -1,11 +1,6 @@
 {
-<<<<<<< HEAD
   "name": "@openzeppelin/ui-builder-storage",
-  "version": "0.8.0",
-=======
-  "name": "@openzeppelin/contracts-ui-builder-storage",
   "version": "0.9.0",
->>>>>>> 75ea24e1
   "private": false,
   "description": "Local storage services for the OpenZeppelin UI Builder ecosystem.",
   "type": "module",
