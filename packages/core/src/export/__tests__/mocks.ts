--- conflicted
+++ resolved
@@ -1,8 +1,3 @@
-<<<<<<< HEAD
-import { AdapterConfig } from '@openzeppelin/transaction-form-types';
-
-=======
->>>>>>> 0179c178
 /**
  * FormRendererConfig interface mirrors the structure from form-renderer package.
  */
