# @openzeppelin/transaction-form-renderer

<<<<<<< HEAD
=======
## 0.4.0

### Minor Changes

- [#106](https://github.com/OpenZeppelin/contracts-ui-builder/pull/106) [`ce96c10`](https://github.com/OpenZeppelin/contracts-ui-builder/commit/ce96c104e9e5df22ba335a8746cda740a70dbd0b) Thanks [@pasevin](https://github.com/pasevin)! - Use adapter-provided filtering for safe auto-queries to prevent calling admin-only getters; improve FunctionResult header layout to avoid overflow.

### Patch Changes

- Updated dependencies [[`ce96c10`](https://github.com/OpenZeppelin/contracts-ui-builder/commit/ce96c104e9e5df22ba335a8746cda740a70dbd0b)]:
  - @openzeppelin/contracts-ui-builder-types@0.4.0
  - @openzeppelin/contracts-ui-builder-ui@0.5.1
  - @openzeppelin/contracts-ui-builder-utils@0.4.1

>>>>>>> f683f748
## 0.3.0

### Minor Changes

- [#91](https://github.com/OpenZeppelin/contracts-ui-builder/pull/91) [`6ad118f`](https://github.com/OpenZeppelin/contracts-ui-builder/commit/6ad118fcac5aeb6c807bdcc9464de98791d2a20a) Thanks [@pasevin](https://github.com/pasevin)! - a better support for mobile screen sizes

### Patch Changes

- Updated dependencies [[`6ad118f`](https://github.com/OpenZeppelin/contracts-ui-builder/commit/6ad118fcac5aeb6c807bdcc9464de98791d2a20a)]:
  - @openzeppelin/contracts-ui-builder-ui@0.5.0

## 0.2.3

### Patch Changes

- [#80](https://github.com/OpenZeppelin/contracts-ui-builder/pull/80) [`d05bdeb`](https://github.com/OpenZeppelin/contracts-ui-builder/commit/d05bdebd110ed03280ebdc1a8c20e925d5f279cc) Thanks [@pasevin](https://github.com/pasevin)! - Route all console.\* logs through centralized logger from utils, add system tags, update tests to spy on logger, restore missing createAbiFunctionItem in EVM adapter, and apply lint/prettier fixes. No public API changes.

- Updated dependencies [[`d05bdeb`](https://github.com/OpenZeppelin/contracts-ui-builder/commit/d05bdebd110ed03280ebdc1a8c20e925d5f279cc)]:
  - @openzeppelin/contracts-ui-builder-ui@0.4.1

## 0.2.2

### Patch Changes

- Updated dependencies [[`521dc09`](https://github.com/OpenZeppelin/contracts-ui-builder/commit/521dc092e2394501affc9f3f37144ba8c735591c)]:
  - @openzeppelin/contracts-ui-builder-utils@0.4.0
  - @openzeppelin/contracts-ui-builder-ui@0.4.0

## 0.2.1

### Patch Changes

- [#72](https://github.com/OpenZeppelin/contracts-ui-builder/pull/72) [`ba62702`](https://github.com/OpenZeppelin/contracts-ui-builder/commit/ba62702eea64cc2a1989f2d1f568f22ff414a4ca) Thanks [@pasevin](https://github.com/pasevin)! - feat: Added support for the new `CodeEditorField` component in the field registry, allowing it to be dynamically rendered in forms.

- Updated dependencies [[`ba62702`](https://github.com/OpenZeppelin/contracts-ui-builder/commit/ba62702eea64cc2a1989f2d1f568f22ff414a4ca), [`ba62702`](https://github.com/OpenZeppelin/contracts-ui-builder/commit/ba62702eea64cc2a1989f2d1f568f22ff414a4ca), [`ba62702`](https://github.com/OpenZeppelin/contracts-ui-builder/commit/ba62702eea64cc2a1989f2d1f568f22ff414a4ca)]:
  - @openzeppelin/contracts-ui-builder-ui@0.3.1
  - @openzeppelin/contracts-ui-builder-utils@0.3.1
  - @openzeppelin/contracts-ui-builder-types@0.3.0

## 0.2.0

### Minor Changes

- [#66](https://github.com/OpenZeppelin/contracts-ui-builder/pull/66) [`60fd645`](https://github.com/OpenZeppelin/contracts-ui-builder/commit/60fd6457fef301f87303fd22b03e12df10c26103) Thanks [@pasevin](https://github.com/pasevin)! - support contracts UIs CRUD

### Patch Changes

- Updated dependencies [[`60fd645`](https://github.com/OpenZeppelin/contracts-ui-builder/commit/60fd6457fef301f87303fd22b03e12df10c26103)]:
  - @openzeppelin/contracts-ui-builder-utils@0.3.0
  - @openzeppelin/contracts-ui-builder-ui@0.3.0

## 0.1.5

### Patch Changes

- [#64](https://github.com/OpenZeppelin/contracts-ui-builder/pull/64) [`875a7b8`](https://github.com/OpenZeppelin/contracts-ui-builder/commit/875a7b8f00bec08b869b4a59c4def6e7b1790479) Thanks [@pasevin](https://github.com/pasevin)! - changed import sorting library

- Updated dependencies [[`875a7b8`](https://github.com/OpenZeppelin/contracts-ui-builder/commit/875a7b8f00bec08b869b4a59c4def6e7b1790479)]:
  - @openzeppelin/contracts-ui-builder-types@0.2.1
  - @openzeppelin/contracts-ui-builder-utils@0.2.1
  - @openzeppelin/contracts-ui-builder-ui@0.2.1

## 0.1.4

### Patch Changes

- Updated dependencies [[`83c430e`](https://github.com/OpenZeppelin/contracts-ui-builder/commit/83c430e86f47733bde89b560b70a7a922eebfe81)]:
  - @openzeppelin/contracts-ui-builder-types@0.2.0
  - @openzeppelin/contracts-ui-builder-utils@0.2.0
  - @openzeppelin/contracts-ui-builder-ui@0.2.0

## 0.1.3

### Patch Changes

- [#54](https://github.com/OpenZeppelin/contracts-ui-builder/pull/54) [`63fca98`](https://github.com/OpenZeppelin/contracts-ui-builder/commit/63fca981f56bf9b2bb7c43c720bea3cbbd53d6f6) Thanks [@pasevin](https://github.com/pasevin)! - pre-release clean up and improvements

- Updated dependencies [[`63fca98`](https://github.com/OpenZeppelin/contracts-ui-builder/commit/63fca981f56bf9b2bb7c43c720bea3cbbd53d6f6)]:
  - @openzeppelin/contracts-ui-builder-ui@0.1.3

## 0.1.2

### Patch Changes

- [#52](https://github.com/OpenZeppelin/contracts-ui-builder/pull/52) [`3cb6dd7`](https://github.com/OpenZeppelin/contracts-ui-builder/commit/3cb6dd7e4f2bdf51860ae6abe51432bba0828037) Thanks [@pasevin](https://github.com/pasevin)! - resolves clean build issues due to missing packages

- Updated dependencies [[`3cb6dd7`](https://github.com/OpenZeppelin/contracts-ui-builder/commit/3cb6dd7e4f2bdf51860ae6abe51432bba0828037)]:
  - @openzeppelin/contracts-ui-builder-types@0.1.2
  - @openzeppelin/contracts-ui-builder-ui@0.1.2

## 1.17.1

### Patch Changes

- Updated dependencies [[`ac72bfd`](https://github.com/OpenZeppelin/transaction-form-builder/commit/ac72bfddf5e16b75b82a9d33713b37b97dc71f88)]:
  - @openzeppelin/transaction-form-ui@1.18.0

## 1.17.0

### Minor Changes

- [#39](https://github.com/OpenZeppelin/transaction-form-builder/pull/39) [`f507dcd`](https://github.com/OpenZeppelin/transaction-form-builder/commit/f507dcdc6cab173c812f9111c9c57d523d20740a) Thanks [@pasevin](https://github.com/pasevin)! - Supports block explorer configuration in the UI

### Patch Changes

- Updated dependencies [[`f507dcd`](https://github.com/OpenZeppelin/transaction-form-builder/commit/f507dcdc6cab173c812f9111c9c57d523d20740a)]:
  - @openzeppelin/contracts-ui-builder-types@1.17.0
  - @openzeppelin/transaction-form-utils@1.17.0
  - @openzeppelin/transaction-form-ui@1.17.0

## 1.16.0

### Minor Changes

- [#37](https://github.com/OpenZeppelin/transaction-form-builder/pull/37) [`6b20ff8`](https://github.com/OpenZeppelin/transaction-form-builder/commit/6b20ff82cab748db41797dff0891890e35a24bfe) Thanks [@pasevin](https://github.com/pasevin)! - Introduces RPC configuration UI in the core and exported apps

### Patch Changes

- Updated dependencies [[`6b20ff8`](https://github.com/OpenZeppelin/transaction-form-builder/commit/6b20ff82cab748db41797dff0891890e35a24bfe)]:
  - @openzeppelin/contracts-ui-builder-types@1.16.0
  - @openzeppelin/transaction-form-utils@1.16.0
  - @openzeppelin/transaction-form-ui@1.16.0

## 1.15.1

### Patch Changes

- [`39b196c`](https://github.com/OpenZeppelin/transaction-form-builder/commit/39b196cdea737678676f3da262e460201335d40d) Thanks [@pasevin](https://github.com/pasevin)! - Respect isHidden field property to hide fields from UI

  Fixed DynamicFormField component to properly respect the isHidden field property, ensuring that fields marked as hidden are not displayed in the form UI.

- Updated dependencies [[`39b196c`](https://github.com/OpenZeppelin/transaction-form-builder/commit/39b196cdea737678676f3da262e460201335d40d)]:
  - @openzeppelin/transaction-form-ui@1.15.1<|MERGE_RESOLUTION|>--- conflicted
+++ resolved
@@ -1,7 +1,5 @@
 # @openzeppelin/transaction-form-renderer
 
-<<<<<<< HEAD
-=======
 ## 0.4.0
 
 ### Minor Changes
@@ -15,7 +13,6 @@
   - @openzeppelin/contracts-ui-builder-ui@0.5.1
   - @openzeppelin/contracts-ui-builder-utils@0.4.1
 
->>>>>>> f683f748
 ## 0.3.0
 
 ### Minor Changes
