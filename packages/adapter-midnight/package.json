{
  "name": "@openzeppelin/contracts-ui-builder-adapter-midnight",
<<<<<<< HEAD
  "version": "0.1.3",
=======
  "version": "0.1.4",
>>>>>>> f683f748
  "description": "Midnight Adapter for Contracts UI Builder",
  "keywords": [
    "openzeppelin",
    "transaction",
    "form",
    "builder",
    "adapter",
    "midnight"
  ],
  "author": "Aleksandr Pasevin <aleksandr.pasevin@openzeppelin.com>",
  "homepage": "https://github.com/OpenZeppelin/contracts-ui-builder#readme",
  "license": "MIT",
  "main": "dist/index.cjs",
  "module": "dist/index.js",
  "types": "dist/index.d.ts",
  "type": "module",
  "files": [
    "dist",
    "src"
  ],
  "publishConfig": {
    "access": "public"
  },
  "repository": {
    "type": "git",
    "url": "https://github.com/OpenZeppelin/contracts-ui-builder.git",
    "directory": "packages/adapter-midnight"
  },
  "bugs": {
    "url": "https://github.com/OpenZeppelin/contracts-ui-builder/issues"
  },
  "scripts": {
    "build": "tsup",
    "clean": "rm -rf dist tsconfig.tsbuildinfo",
    "lint": "eslint .",
    "lint:fix": "eslint . --fix",
    "lint:adapters": "node ../../lint-adapters.cjs",
    "prepublishOnly": "[ \"$SKIP_PUBLISH_BUILD\" = \"true\" ] || pnpm build",
    "typecheck": "tsc --noEmit",
    "test": "echo 'No tests for adapter-midnight package'"
  },
  "dependencies": {
    "@midnight-ntwrk/dapp-connector-api": "^3.0.0",
    "@openzeppelin/contracts-ui-builder-react-core": "workspace:^",
    "@openzeppelin/contracts-ui-builder-types": "workspace:*",
    "@openzeppelin/contracts-ui-builder-ui": "workspace:*",
    "@openzeppelin/contracts-ui-builder-utils": "workspace:^",
    "lucide-react": "^0.510.0"
  },
  "devDependencies": {
    "@types/react": "^19.1.9",
    "eslint": "^9.32.0",
    "typescript": "^5.9.2"
  },
  "peerDependencies": {
    "react": "^19.0.0"
  },
  "exports": {
    ".": {
      "types": "./dist/index.d.ts",
      "import": "./dist/index.js",
      "require": "./dist/index.cjs"
    },
    "./dist/config.js": {
      "types": "./dist/config.d.ts",
      "import": "./dist/config.js",
      "require": "./dist/config.cjs"
    }
  }
}<|MERGE_RESOLUTION|>--- conflicted
+++ resolved
@@ -1,10 +1,6 @@
 {
   "name": "@openzeppelin/contracts-ui-builder-adapter-midnight",
-<<<<<<< HEAD
-  "version": "0.1.3",
-=======
   "version": "0.1.4",
->>>>>>> f683f748
   "description": "Midnight Adapter for Contracts UI Builder",
   "keywords": [
     "openzeppelin",
