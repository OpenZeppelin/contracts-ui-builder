--- conflicted
+++ resolved
@@ -1,7 +1,5 @@
 # @openzeppelin/transaction-form-ui
 
-<<<<<<< HEAD
-=======
 ## 0.8.0
 
 ### Minor Changes
@@ -14,7 +12,6 @@
   - @openzeppelin/contracts-ui-builder-types@0.8.0
   - @openzeppelin/contracts-ui-builder-utils@0.8.0
 
->>>>>>> 44af2a97
 ## 0.7.2
 
 ### Patch Changes
