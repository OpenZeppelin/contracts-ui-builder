{
<<<<<<< HEAD
  "name": "@openzeppelin/ui-builder-ui",
  "version": "0.8.0",
=======
  "name": "@openzeppelin/contracts-ui-builder-ui",
  "version": "0.9.0",
>>>>>>> 75ea24e1
  "private": false,
  "description": "Shared React UI components for the OpenZeppelin UI Builder.",
  "type": "module",
  "main": "dist/index.cjs",
  "module": "dist/index.js",
  "types": "dist/index.d.ts",
  "exports": {
    ".": {
      "types": "./dist/index.d.ts",
      "import": "./dist/index.js",
      "require": "./dist/index.cjs"
    }
  },
  "sideEffects": false,
  "files": [
    "dist",
    "README.md"
  ],
  "publishConfig": {
    "access": "public"
  },
  "scripts": {
    "build": "tsup",
    "clean": "rm -rf dist tsconfig.tsbuildinfo",
    "prepublishOnly": "[ \"$SKIP_PUBLISH_BUILD\" = \"true\" ] || pnpm run build",
    "test": "vitest run --passWithNoTests",
    "test:watch": "vitest",
    "test:coverage": "vitest run --coverage --passWithNoTests",
    "lint": "eslint \"src/**/*.{ts,tsx}\" --report-unused-disable-directives --max-warnings 0",
    "lint:fix": "eslint \"src/**/*.{ts,tsx}\" --fix",
    "format": "prettier --write \"src/**/*.{ts,tsx,css}\" --config ../../.prettierrc.cjs",
    "format:check": "prettier --check \"src/**/*.{ts,tsx,css}\" --config ../../.prettierrc.cjs"
  },
  "keywords": [
    "ui",
    "components",
    "blockchain",
    "form",
    "typescript",
    "react"
  ],
  "author": "OpenZeppelin",
  "license": "MIT",
  "repository": {
    "type": "git",
    "url": "https://github.com/OpenZeppelin/ui-builder",
    "directory": "packages/ui"
  },
  "dependencies": {
    "@openzeppelin/ui-builder-types": "workspace:*",
    "@openzeppelin/ui-builder-utils": "workspace:*",
    "@radix-ui/react-accordion": "^1.2.11",
    "@radix-ui/react-checkbox": "^1.3.2",
    "@radix-ui/react-dialog": "^1.1.14",
    "@radix-ui/react-dropdown-menu": "^2.1.15",
    "@radix-ui/react-label": "^2.1.7",
    "@radix-ui/react-progress": "^1.1.7",
    "@radix-ui/react-radio-group": "^1.3.7",
    "@radix-ui/react-select": "^2.2.5",
    "@radix-ui/react-slot": "^1.2.3",
    "@radix-ui/react-tabs": "^1.1.12",
    "@radix-ui/react-toast": "^1.2.14",
    "@radix-ui/react-tooltip": "^1.2.7",
    "@uiw/react-textarea-code-editor": "^3.1.1",
    "@web3icons/react": "^4.0.19",
    "class-variance-authority": "^0.7.1",
    "clsx": "^2.1.1",
    "lodash": "^4.17.21",
    "lucide-react": "^0.510.0",
    "next-themes": "^0.4.6",
    "react-hook-form": "^7.62.0",
    "sonner": "^2.0.7",
    "tailwind-merge": "^3.3.1",
    "tailwindcss-animate": "^1.0.7"
  },
  "devDependencies": {
    "@types/lodash": "^4.17.20",
    "@types/react": "^19.1.9",
    "@types/react-dom": "^19.1.7",
    "@typescript-eslint/eslint-plugin": "^8.39.0",
    "@typescript-eslint/parser": "^8.39.0",
    "eslint": "^9.32.0",
    "eslint-config-prettier": "^10.1.8",
    "prettier": "^3.6.2",
    "prettier-plugin-tailwindcss": "^0.6.14",
    "react": "^19.1.1",
    "react-dom": "^19.1.1",
    "tailwindcss": "^4.1.11",
    "typescript": "^5.9.2",
    "vitest": "^3.2.4"
  },
  "peerDependencies": {
    "react": "^19.0.0",
    "react-dom": "^19.0.0"
  }
}<|MERGE_RESOLUTION|>--- conflicted
+++ resolved
@@ -1,11 +1,6 @@
 {
-<<<<<<< HEAD
   "name": "@openzeppelin/ui-builder-ui",
-  "version": "0.8.0",
-=======
-  "name": "@openzeppelin/contracts-ui-builder-ui",
   "version": "0.9.0",
->>>>>>> 75ea24e1
   "private": false,
   "description": "Shared React UI components for the OpenZeppelin UI Builder.",
   "type": "module",
