--- conflicted
+++ resolved
@@ -1,11 +1,7 @@
 {
   "name": "@openzeppelin/contracts-ui-builder-app",
   "private": true,
-<<<<<<< HEAD
-  "version": "0.7.2",
-=======
   "version": "0.8.0",
->>>>>>> 44af2a97
   "type": "module",
   "bin": {
     "export-app": "src/export/cli/export-app.cjs"
