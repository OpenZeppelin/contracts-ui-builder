# @openzeppelin/transaction-form-builder-core

<<<<<<< HEAD
=======
## 0.8.0

### Minor Changes

- [#145](https://github.com/OpenZeppelin/contracts-ui-builder/pull/145) [`011123e`](https://github.com/OpenZeppelin/contracts-ui-builder/commit/011123ed8345f0a1ef11f0796bcb2422504763b9) Thanks [@pasevin](https://github.com/pasevin)! - support for new BytesField component with validation

### Patch Changes

- Updated dependencies [[`011123e`](https://github.com/OpenZeppelin/contracts-ui-builder/commit/011123ed8345f0a1ef11f0796bcb2422504763b9)]:
  - @openzeppelin/contracts-ui-builder-renderer@0.8.0
  - @openzeppelin/contracts-ui-builder-types@0.8.0
  - @openzeppelin/contracts-ui-builder-utils@0.8.0
  - @openzeppelin/contracts-ui-builder-ui@0.8.0
  - @openzeppelin/contracts-ui-builder-adapter-evm@0.8.0
  - @openzeppelin/contracts-ui-builder-adapter-midnight@0.8.0
  - @openzeppelin/contracts-ui-builder-adapter-solana@0.8.0
  - @openzeppelin/contracts-ui-builder-adapter-stellar@0.8.0
  - @openzeppelin/contracts-ui-builder-react-core@0.8.0
  - @openzeppelin/contracts-ui-builder-storage@0.8.0

>>>>>>> 44af2a97
## 0.7.2

### Patch Changes

- Updated dependencies [[`f344326`](https://github.com/OpenZeppelin/contracts-ui-builder/commit/f344326aab505e16468ec1b45708fc28a53df192)]:
  - @openzeppelin/contracts-ui-builder-ui@0.7.2
  - @openzeppelin/contracts-ui-builder-adapter-midnight@0.7.2
  - @openzeppelin/contracts-ui-builder-renderer@0.7.2

## 0.7.1

### Patch Changes

- Updated dependencies [[`73db143`](https://github.com/OpenZeppelin/contracts-ui-builder/commit/73db1436f5c6f44062a39f262bad9a542fb85bb9), [`49d7d6c`](https://github.com/OpenZeppelin/contracts-ui-builder/commit/49d7d6c38d1890a67dfbf514161e71f46849a123), [`73db143`](https://github.com/OpenZeppelin/contracts-ui-builder/commit/73db1436f5c6f44062a39f262bad9a542fb85bb9)]:
  - @openzeppelin/contracts-ui-builder-ui@0.7.1
  - @openzeppelin/contracts-ui-builder-adapter-evm@0.7.1
  - @openzeppelin/contracts-ui-builder-adapter-midnight@0.7.1
  - @openzeppelin/contracts-ui-builder-renderer@0.7.1

## 0.7.0

### Minor Changes

- [#131](https://github.com/OpenZeppelin/contracts-ui-builder/pull/131) [`b566f80`](https://github.com/OpenZeppelin/contracts-ui-builder/commit/b566f804b8fbc439f66fc3459c211ae4e96b75ec) Thanks [@pasevin](https://github.com/pasevin)! - implements ecosystem-namespaced wallet UI configuration to support different wallet UI kits for different blockchain ecosystems

### Patch Changes

- Updated dependencies [[`b566f80`](https://github.com/OpenZeppelin/contracts-ui-builder/commit/b566f804b8fbc439f66fc3459c211ae4e96b75ec)]:
  - @openzeppelin/contracts-ui-builder-adapter-evm@0.7.0
  - @openzeppelin/contracts-ui-builder-utils@0.7.0
  - @openzeppelin/contracts-ui-builder-adapter-midnight@0.7.0
  - @openzeppelin/contracts-ui-builder-adapter-solana@0.7.0
  - @openzeppelin/contracts-ui-builder-adapter-stellar@0.7.0
  - @openzeppelin/contracts-ui-builder-react-core@0.7.0
  - @openzeppelin/contracts-ui-builder-renderer@0.7.0
  - @openzeppelin/contracts-ui-builder-storage@0.7.0
  - @openzeppelin/contracts-ui-builder-ui@0.7.0

## 0.6.1

### Patch Changes

- Updated dependencies [[`a4236e9`](https://github.com/OpenZeppelin/contracts-ui-builder/commit/a4236e95ddda6530dfd2a87c4bc8a0915e9ff332), [`3a85c72`](https://github.com/OpenZeppelin/contracts-ui-builder/commit/3a85c7296ca05c2edb9931966089f4bfd04e105a), [`acc7037`](https://github.com/OpenZeppelin/contracts-ui-builder/commit/acc70372e7b815026331ed76f77a5d55633ec547)]:
  - @openzeppelin/contracts-ui-builder-adapter-evm@0.6.0

## 0.6.0

### Minor Changes

- [#106](https://github.com/OpenZeppelin/contracts-ui-builder/pull/106) [`ce96c10`](https://github.com/OpenZeppelin/contracts-ui-builder/commit/ce96c104e9e5df22ba335a8746cda740a70dbd0b) Thanks [@pasevin](https://github.com/pasevin)! - Show proxy implementation/admin in banner with explorer links and chain-agnostic copy; “Reset detection” now uses proxy ABI only (no implementation fetch); prevent reload loop on fatal load errors.

### Patch Changes

- Updated dependencies [[`ce96c10`](https://github.com/OpenZeppelin/contracts-ui-builder/commit/ce96c104e9e5df22ba335a8746cda740a70dbd0b), [`ce96c10`](https://github.com/OpenZeppelin/contracts-ui-builder/commit/ce96c104e9e5df22ba335a8746cda740a70dbd0b), [`ce96c10`](https://github.com/OpenZeppelin/contracts-ui-builder/commit/ce96c104e9e5df22ba335a8746cda740a70dbd0b)]:
  - @openzeppelin/contracts-ui-builder-adapter-evm@0.5.0
  - @openzeppelin/contracts-ui-builder-types@0.4.0
  - @openzeppelin/contracts-ui-builder-renderer@0.4.0
  - @openzeppelin/contracts-ui-builder-adapter-midnight@0.1.4
  - @openzeppelin/contracts-ui-builder-adapter-solana@0.0.9
  - @openzeppelin/contracts-ui-builder-adapter-stellar@0.0.9
  - @openzeppelin/contracts-ui-builder-react-core@0.2.5
  - @openzeppelin/contracts-ui-builder-storage@0.3.4
  - @openzeppelin/contracts-ui-builder-ui@0.5.1
  - @openzeppelin/contracts-ui-builder-utils@0.4.1

## 0.5.0

### Minor Changes

- [#91](https://github.com/OpenZeppelin/contracts-ui-builder/pull/91) [`6ad118f`](https://github.com/OpenZeppelin/contracts-ui-builder/commit/6ad118fcac5aeb6c807bdcc9464de98791d2a20a) Thanks [@pasevin](https://github.com/pasevin)! - a better support for mobile screen sizes

### Patch Changes

- Updated dependencies [[`6ad118f`](https://github.com/OpenZeppelin/contracts-ui-builder/commit/6ad118fcac5aeb6c807bdcc9464de98791d2a20a)]:
  - @openzeppelin/contracts-ui-builder-adapter-evm@0.4.0
  - @openzeppelin/contracts-ui-builder-renderer@0.3.0
  - @openzeppelin/contracts-ui-builder-ui@0.5.0
  - @openzeppelin/contracts-ui-builder-adapter-midnight@0.1.3
  - @openzeppelin/contracts-ui-builder-react-core@0.2.4

## 0.4.1

### Patch Changes

- [#80](https://github.com/OpenZeppelin/contracts-ui-builder/pull/80) [`d05bdeb`](https://github.com/OpenZeppelin/contracts-ui-builder/commit/d05bdebd110ed03280ebdc1a8c20e925d5f279cc) Thanks [@pasevin](https://github.com/pasevin)! - Route all console.\* logs through centralized logger from utils, add system tags, update tests to spy on logger, restore missing createAbiFunctionItem in EVM adapter, and apply lint/prettier fixes. No public API changes.

- Updated dependencies [[`d05bdeb`](https://github.com/OpenZeppelin/contracts-ui-builder/commit/d05bdebd110ed03280ebdc1a8c20e925d5f279cc), [`14171aa`](https://github.com/OpenZeppelin/contracts-ui-builder/commit/14171aa46dfd76811551e0ba4560097736fb3420)]:
  - @openzeppelin/contracts-ui-builder-adapter-midnight@0.1.2
  - @openzeppelin/contracts-ui-builder-adapter-stellar@0.0.8
  - @openzeppelin/contracts-ui-builder-adapter-solana@0.0.8
  - @openzeppelin/contracts-ui-builder-adapter-evm@0.3.2
  - @openzeppelin/contracts-ui-builder-react-core@0.2.3
  - @openzeppelin/contracts-ui-builder-renderer@0.2.3
  - @openzeppelin/contracts-ui-builder-ui@0.4.1

## 0.4.0

### Minor Changes

- [#74](https://github.com/OpenZeppelin/contracts-ui-builder/pull/74) [`521dc09`](https://github.com/OpenZeppelin/contracts-ui-builder/commit/521dc092e2394501affc9f3f37144ba8c735591c) Thanks [@pasevin](https://github.com/pasevin)! - implement google analytics and a common footer

### Patch Changes

- Updated dependencies [[`521dc09`](https://github.com/OpenZeppelin/contracts-ui-builder/commit/521dc092e2394501affc9f3f37144ba8c735591c)]:
  - @openzeppelin/contracts-ui-builder-utils@0.4.0
  - @openzeppelin/contracts-ui-builder-ui@0.4.0
  - @openzeppelin/contracts-ui-builder-adapter-evm@0.3.1
  - @openzeppelin/contracts-ui-builder-adapter-midnight@0.1.1
  - @openzeppelin/contracts-ui-builder-adapter-solana@0.0.7
  - @openzeppelin/contracts-ui-builder-adapter-stellar@0.0.7
  - @openzeppelin/contracts-ui-builder-react-core@0.2.2
  - @openzeppelin/contracts-ui-builder-renderer@0.2.2
  - @openzeppelin/contracts-ui-builder-storage@0.3.2

## 0.3.0

### Minor Changes

- [#72](https://github.com/OpenZeppelin/contracts-ui-builder/pull/72) [`ba62702`](https://github.com/OpenZeppelin/contracts-ui-builder/commit/ba62702eea64cc2a1989f2d1f568f22ff414a4ca) Thanks [@pasevin](https://github.com/pasevin)! - feat: Added UI components to display proxy contract information and allow users to bypass proxy detection. The contract loading step has been refactored into smaller, more maintainable hooks. The auto-save functionality now preserves the original contract definition to ensure accurate ABI comparisons.

### Patch Changes

- Updated dependencies [[`ba62702`](https://github.com/OpenZeppelin/contracts-ui-builder/commit/ba62702eea64cc2a1989f2d1f568f22ff414a4ca), [`ba62702`](https://github.com/OpenZeppelin/contracts-ui-builder/commit/ba62702eea64cc2a1989f2d1f568f22ff414a4ca), [`ba62702`](https://github.com/OpenZeppelin/contracts-ui-builder/commit/ba62702eea64cc2a1989f2d1f568f22ff414a4ca), [`ba62702`](https://github.com/OpenZeppelin/contracts-ui-builder/commit/ba62702eea64cc2a1989f2d1f568f22ff414a4ca), [`ba62702`](https://github.com/OpenZeppelin/contracts-ui-builder/commit/ba62702eea64cc2a1989f2d1f568f22ff414a4ca), [`ba62702`](https://github.com/OpenZeppelin/contracts-ui-builder/commit/ba62702eea64cc2a1989f2d1f568f22ff414a4ca), [`ba62702`](https://github.com/OpenZeppelin/contracts-ui-builder/commit/ba62702eea64cc2a1989f2d1f568f22ff414a4ca), [`ba62702`](https://github.com/OpenZeppelin/contracts-ui-builder/commit/ba62702eea64cc2a1989f2d1f568f22ff414a4ca), [`ba62702`](https://github.com/OpenZeppelin/contracts-ui-builder/commit/ba62702eea64cc2a1989f2d1f568f22ff414a4ca)]:
  - @openzeppelin/contracts-ui-builder-adapter-stellar@0.0.6
  - @openzeppelin/contracts-ui-builder-renderer@0.2.1
  - @openzeppelin/contracts-ui-builder-storage@0.3.1
  - @openzeppelin/contracts-ui-builder-ui@0.3.1
  - @openzeppelin/contracts-ui-builder-adapter-solana@0.0.6
  - @openzeppelin/contracts-ui-builder-adapter-midnight@0.1.0
  - @openzeppelin/contracts-ui-builder-utils@0.3.1
  - @openzeppelin/contracts-ui-builder-adapter-evm@0.3.0
  - @openzeppelin/contracts-ui-builder-types@0.3.0
  - @openzeppelin/contracts-ui-builder-react-core@0.2.1

## 0.2.0

### Minor Changes

- [#66](https://github.com/OpenZeppelin/contracts-ui-builder/pull/66) [`60fd645`](https://github.com/OpenZeppelin/contracts-ui-builder/commit/60fd6457fef301f87303fd22b03e12df10c26103) Thanks [@pasevin](https://github.com/pasevin)! - support contracts UIs CRUD

### Patch Changes

- Updated dependencies [[`60fd645`](https://github.com/OpenZeppelin/contracts-ui-builder/commit/60fd6457fef301f87303fd22b03e12df10c26103), [`60fd645`](https://github.com/OpenZeppelin/contracts-ui-builder/commit/60fd6457fef301f87303fd22b03e12df10c26103), [`60fd645`](https://github.com/OpenZeppelin/contracts-ui-builder/commit/60fd6457fef301f87303fd22b03e12df10c26103)]:
  - @openzeppelin/contracts-ui-builder-adapter-midnight@0.0.6
  - @openzeppelin/contracts-ui-builder-adapter-stellar@0.0.5
  - @openzeppelin/contracts-ui-builder-adapter-solana@0.0.5
  - @openzeppelin/contracts-ui-builder-adapter-evm@0.2.2
  - @openzeppelin/contracts-ui-builder-storage@0.3.0
  - @openzeppelin/contracts-ui-builder-react-core@0.2.0
  - @openzeppelin/contracts-ui-builder-renderer@0.2.0
  - @openzeppelin/contracts-ui-builder-styles@0.3.0
  - @openzeppelin/contracts-ui-builder-utils@0.3.0
  - @openzeppelin/contracts-ui-builder-ui@0.3.0

## 0.1.7

### Patch Changes

- [#64](https://github.com/OpenZeppelin/contracts-ui-builder/pull/64) [`875a7b8`](https://github.com/OpenZeppelin/contracts-ui-builder/commit/875a7b8f00bec08b869b4a59c4def6e7b1790479) Thanks [@pasevin](https://github.com/pasevin)! - changed import sorting library

- Updated dependencies [[`875a7b8`](https://github.com/OpenZeppelin/contracts-ui-builder/commit/875a7b8f00bec08b869b4a59c4def6e7b1790479)]:
  - @openzeppelin/contracts-ui-builder-adapter-midnight@0.0.5
  - @openzeppelin/contracts-ui-builder-adapter-evm@0.2.1
  - @openzeppelin/contracts-ui-builder-react-core@0.1.4
  - @openzeppelin/contracts-ui-builder-renderer@0.1.5
  - @openzeppelin/contracts-ui-builder-types@0.2.1
  - @openzeppelin/contracts-ui-builder-utils@0.2.1
  - @openzeppelin/contracts-ui-builder-ui@0.2.1
  - @openzeppelin/contracts-ui-builder-adapter-solana@0.0.4
  - @openzeppelin/contracts-ui-builder-adapter-stellar@0.0.4

## 0.1.6

### Patch Changes

- [#60](https://github.com/OpenZeppelin/contracts-ui-builder/pull/60) [`c8cafd4`](https://github.com/OpenZeppelin/contracts-ui-builder/commit/c8cafd4bb8ba927c443f799e29700dbe6ca7c995) Thanks [@pasevin](https://github.com/pasevin)! - handle rc publishing for staging environment

## 0.1.5

### Patch Changes

- [#57](https://github.com/OpenZeppelin/contracts-ui-builder/pull/57) [`fc05836`](https://github.com/OpenZeppelin/contracts-ui-builder/commit/fc058368cbd885b63c5aa932ed216df783f59e71) Thanks [@pasevin](https://github.com/pasevin)! - resolve network switching regression and optimize state management

## 0.1.4

### Patch Changes

- Updated dependencies [[`83c430e`](https://github.com/OpenZeppelin/contracts-ui-builder/commit/83c430e86f47733bde89b560b70a7a922eebfe81), [`83c430e`](https://github.com/OpenZeppelin/contracts-ui-builder/commit/83c430e86f47733bde89b560b70a7a922eebfe81)]:
  - @openzeppelin/contracts-ui-builder-adapter-evm@0.2.0
  - @openzeppelin/contracts-ui-builder-styles@0.2.0
  - @openzeppelin/contracts-ui-builder-types@0.2.0
  - @openzeppelin/contracts-ui-builder-utils@0.2.0
  - @openzeppelin/contracts-ui-builder-ui@0.2.0
  - @openzeppelin/contracts-ui-builder-adapter-midnight@0.0.4
  - @openzeppelin/contracts-ui-builder-adapter-solana@0.0.3
  - @openzeppelin/contracts-ui-builder-adapter-stellar@0.0.3
  - @openzeppelin/contracts-ui-builder-react-core@0.1.3
  - @openzeppelin/contracts-ui-builder-renderer@0.1.4

## 0.1.3

### Patch Changes

- [#54](https://github.com/OpenZeppelin/contracts-ui-builder/pull/54) [`63fca98`](https://github.com/OpenZeppelin/contracts-ui-builder/commit/63fca981f56bf9b2bb7c43c720bea3cbbd53d6f6) Thanks [@pasevin](https://github.com/pasevin)! - pre-release clean up and improvements

- Updated dependencies [[`63fca98`](https://github.com/OpenZeppelin/contracts-ui-builder/commit/63fca981f56bf9b2bb7c43c720bea3cbbd53d6f6), [`6d74481`](https://github.com/OpenZeppelin/contracts-ui-builder/commit/6d7448140936f5c8dfadac3bca05dde54d468167)]:
  - @openzeppelin/contracts-ui-builder-adapter-evm@0.1.3
  - @openzeppelin/contracts-ui-builder-renderer@0.1.3
  - @openzeppelin/contracts-ui-builder-styles@0.1.2
  - @openzeppelin/contracts-ui-builder-ui@0.1.3
  - @openzeppelin/contracts-ui-builder-adapter-midnight@0.0.3

## 0.1.2

### Patch Changes

- [#52](https://github.com/OpenZeppelin/contracts-ui-builder/pull/52) [`3cb6dd7`](https://github.com/OpenZeppelin/contracts-ui-builder/commit/3cb6dd7e4f2bdf51860ae6abe51432bba0828037) Thanks [@pasevin](https://github.com/pasevin)! - resolves clean build issues due to missing packages

- Updated dependencies [[`3cb6dd7`](https://github.com/OpenZeppelin/contracts-ui-builder/commit/3cb6dd7e4f2bdf51860ae6abe51432bba0828037)]:
  - @openzeppelin/contracts-ui-builder-adapter-midnight@0.0.2
  - @openzeppelin/contracts-ui-builder-adapter-solana@0.0.2
  - @openzeppelin/contracts-ui-builder-adapter-evm@0.1.2
  - @openzeppelin/contracts-ui-builder-react-core@0.1.2
  - @openzeppelin/contracts-ui-builder-renderer@0.1.2
  - @openzeppelin/contracts-ui-builder-types@0.1.2
  - @openzeppelin/contracts-ui-builder-ui@0.1.2
  - @openzeppelin/contracts-ui-builder-adapter-stellar@0.0.2

## 1.20.0

### Minor Changes

- [#46](https://github.com/OpenZeppelin/transaction-form-builder/pull/46) [`777a246`](https://github.com/OpenZeppelin/transaction-form-builder/commit/777a246fa3c4112ee91fd2a0279e86267d0574e5) Thanks [@pasevin](https://github.com/pasevin)! - Add support for 9 major EVM networks

### Patch Changes

- Updated dependencies [[`777a246`](https://github.com/OpenZeppelin/transaction-form-builder/commit/777a246fa3c4112ee91fd2a0279e86267d0574e5)]:
  - @openzeppelin/transaction-form-adapter-evm@1.18.0

## 1.19.0

### Minor Changes

- [`ac72bfd`](https://github.com/OpenZeppelin/transaction-form-builder/commit/ac72bfddf5e16b75b82a9d33713b37b97dc71f88) Thanks [@pasevin](https://github.com/pasevin)! - deduplicates code

### Patch Changes

- Updated dependencies [[`ac72bfd`](https://github.com/OpenZeppelin/transaction-form-builder/commit/ac72bfddf5e16b75b82a9d33713b37b97dc71f88)]:
  - @openzeppelin/transaction-form-react-core@1.17.0
  - @openzeppelin/transaction-form-ui@1.18.0
  - @openzeppelin/transaction-form-adapter-midnight@0.3.1
  - @openzeppelin/transaction-form-renderer@1.17.1

## 1.18.1

### Patch Changes

- [#42](https://github.com/OpenZeppelin/transaction-form-builder/pull/42) [`2d9a867`](https://github.com/OpenZeppelin/transaction-form-builder/commit/2d9a86741f1b7cd71ca8e45f36e26ceef9d5b809) Thanks [@pasevin](https://github.com/pasevin)! - docker support

- Updated dependencies [[`2d9a867`](https://github.com/OpenZeppelin/transaction-form-builder/commit/2d9a86741f1b7cd71ca8e45f36e26ceef9d5b809)]:
  - @openzeppelin/transaction-form-adapter-evm@1.17.1

## 1.18.0

### Minor Changes

- [#39](https://github.com/OpenZeppelin/transaction-form-builder/pull/39) [`f507dcd`](https://github.com/OpenZeppelin/transaction-form-builder/commit/f507dcdc6cab173c812f9111c9c57d523d20740a) Thanks [@pasevin](https://github.com/pasevin)! - Supports block explorer configuration in the UI

### Patch Changes

- Updated dependencies [[`f507dcd`](https://github.com/OpenZeppelin/transaction-form-builder/commit/f507dcdc6cab173c812f9111c9c57d523d20740a)]:
  - @openzeppelin/transaction-form-adapter-midnight@0.3.0
  - @openzeppelin/transaction-form-adapter-stellar@0.3.0
  - @openzeppelin/transaction-form-adapter-solana@0.3.0
  - @openzeppelin/transaction-form-renderer@1.17.0
  - @openzeppelin/transaction-form-adapter-evm@1.17.0
  - @openzeppelin/contracts-ui-builder-types@1.17.0
  - @openzeppelin/transaction-form-utils@1.17.0
  - @openzeppelin/transaction-form-ui@1.17.0

## 1.17.0

### Minor Changes

- [#37](https://github.com/OpenZeppelin/transaction-form-builder/pull/37) [`6b20ff8`](https://github.com/OpenZeppelin/transaction-form-builder/commit/6b20ff82cab748db41797dff0891890e35a24bfe) Thanks [@pasevin](https://github.com/pasevin)! - Introduces RPC configuration UI in the core and exported apps

### Patch Changes

- Updated dependencies [[`6b20ff8`](https://github.com/OpenZeppelin/transaction-form-builder/commit/6b20ff82cab748db41797dff0891890e35a24bfe)]:
  - @openzeppelin/transaction-form-renderer@1.16.0
  - @openzeppelin/transaction-form-adapter-evm@1.16.0
  - @openzeppelin/transaction-form-react-core@1.16.0
  - @openzeppelin/transaction-form-styles@1.16.0
  - @openzeppelin/contracts-ui-builder-types@1.16.0
  - @openzeppelin/transaction-form-utils@1.16.0
  - @openzeppelin/transaction-form-ui@1.16.0
  - @openzeppelin/transaction-form-adapter-midnight@0.2.2
  - @openzeppelin/transaction-form-adapter-stellar@0.2.1
  - @openzeppelin/transaction-form-adapter-solana@0.2.1

## 1.16.0

### Minor Changes

- [`39b196c`](https://github.com/OpenZeppelin/transaction-form-builder/commit/39b196cdea737678676f3da262e460201335d40d) Thanks [@pasevin](https://github.com/pasevin)! - Add auto-collapsible OptionSelector with icon support and responsive layout fixes

  Enhanced OptionSelector component with automatic collapsing behavior, icon support, and improved responsive layouts across FormBuilder components including ExecutionMethodSettings, PrimaryMethodSelector, RelayerHeader, and UiKitSettings.

### Patch Changes

- [`39b196c`](https://github.com/OpenZeppelin/transaction-form-builder/commit/39b196cdea737678676f3da262e460201335d40d) Thanks [@pasevin](https://github.com/pasevin)! - Fix checkbox state reset when switching between fields

  Resolved issue where checkbox states were not properly reset when switching between different fields in the FieldEditor. Added proper state management in fieldEditorUtils to ensure clean state transitions.

- [`39b196c`](https://github.com/OpenZeppelin/transaction-form-builder/commit/39b196cdea737678676f3da262e460201335d40d) Thanks [@pasevin](https://github.com/pasevin)! - Improve size responsiveness across UI components

  Enhanced responsive layout and sizing for RelayerConfiguration components including RelayerCredentialsCard, RelayerGasConfigurationCard, RelayerHeader, RelayerSelectionCard, and RelayerDetailsCard. Improved address display component responsiveness.

- Updated dependencies [[`39b196c`](https://github.com/OpenZeppelin/transaction-form-builder/commit/39b196cdea737678676f3da262e460201335d40d), [`39b196c`](https://github.com/OpenZeppelin/transaction-form-builder/commit/39b196cdea737678676f3da262e460201335d40d), [`39b196c`](https://github.com/OpenZeppelin/transaction-form-builder/commit/39b196cdea737678676f3da262e460201335d40d)]:
  - @openzeppelin/transaction-form-adapter-evm@1.15.1
  - @openzeppelin/transaction-form-renderer@1.15.1
  - @openzeppelin/transaction-form-ui@1.15.1
  - @openzeppelin/transaction-form-adapter-midnight@0.2.1<|MERGE_RESOLUTION|>--- conflicted
+++ resolved
@@ -1,7 +1,5 @@
 # @openzeppelin/transaction-form-builder-core
 
-<<<<<<< HEAD
-=======
 ## 0.8.0
 
 ### Minor Changes
@@ -22,7 +20,6 @@
   - @openzeppelin/contracts-ui-builder-react-core@0.8.0
   - @openzeppelin/contracts-ui-builder-storage@0.8.0
 
->>>>>>> 44af2a97
 ## 0.7.2
 
 ### Patch Changes
