--- conflicted
+++ resolved
@@ -1,7 +1,5 @@
 # @openzeppelin/transaction-form-builder-core
 
-<<<<<<< HEAD
-=======
 ## 0.6.0
 
 ### Minor Changes
@@ -22,7 +20,6 @@
   - @openzeppelin/contracts-ui-builder-ui@0.5.1
   - @openzeppelin/contracts-ui-builder-utils@0.4.1
 
->>>>>>> f683f748
 ## 0.5.0
 
 ### Minor Changes
