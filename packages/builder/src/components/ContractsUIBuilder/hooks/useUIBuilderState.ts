import { toast } from 'sonner';

import { useCallback, useEffect, useRef, useSyncExternalStore } from 'react';

import { useWalletState } from '@openzeppelin/contracts-ui-builder-react-core';
import {
  contractUIStorage,
  useContractUIStorage,
} from '@openzeppelin/contracts-ui-builder-storage';
import {
  ContractSchema,
  Ecosystem,
  ExecutionConfig,
  FormValues,
  UiKitConfiguration,
} from '@openzeppelin/contracts-ui-builder-types';
import { logger } from '@openzeppelin/contracts-ui-builder-utils';

<<<<<<< HEAD
import { loadContractDefinition } from '../../../services/ContractLoader';

import { type BuilderFormConfig, uiBuilderStore } from './uiBuilderStore';
=======
import { uiBuilderStore, type BuilderFormConfig } from './uiBuilderStore';
>>>>>>> 32c18839
import { useCompleteStepState } from './useCompleteStepState';
import { useContractWidgetState } from './useContractWidgetState';

// Step indices for the wizard navigation
const STEP_INDICES = {
  CHAIN_SELECT: 0,
  CONTRACT_DEFINITION: 1,
  FUNCTION_SELECTOR: 2,
  FORM_CUSTOMIZATION: 3,
  COMPLETE: 4,
} as const;

/**
 * Coordinating hook that uses an external store to manage builder state.
 * This ensures state persists across component re-mounts.
 */
export function useUIBuilderState() {
  const state = useSyncExternalStore(uiBuilderStore.subscribe, uiBuilderStore.getState);
  const {
    setActiveNetworkId,
    activeNetworkConfig,
    activeAdapter,
    isAdapterLoading,
    reconfigureActiveAdapterUiKit,
  } = useWalletState();

  // Add storage hook for saving operations
  const { saveContractUI, updateContractUI } = useContractUIStorage();

  // Refs for debouncing auto-save
  const autoSaveTimerRef = useRef<NodeJS.Timeout | null>(null);
  const savedConfigIdRef = useRef<string | null>(null);
  const isLoadingSavedConfigRef = useRef<boolean>(false);

  /**
   * Generic auto-save function that captures the complete application state.
   * This function is triggered by ANY configuration change to ensure all user
   * modifications are persisted automatically.
   *
   * Auto-save is triggered when:
   * - Form configuration changes (fields, layout, validation, etc.)
   * - Execution configuration changes (EOA, Relayer settings)
   * - UI Kit configuration changes (wallet UI preferences)
   * - Function selection changes
   * - Any other configuration that affects the final exported form
   *
   * The save is debounced by 1.5 seconds to avoid excessive saves during rapid changes.
   * All configuration data is captured in a single save operation to ensure consistency.
   */
  const triggerAutoSave = useCallback(() => {
    // Don't auto-save while loading a saved configuration
    if (isLoadingSavedConfigRef.current) {
      logger.info('Skipping auto-save during configuration loading', 'Loading in progress');
      return;
    }

    // Clear existing timer
    if (autoSaveTimerRef.current) {
      clearTimeout(autoSaveTimerRef.current);
    }

    // Set up debounced auto-save (1.5 seconds delay)
    autoSaveTimerRef.current = setTimeout(() => {
      void (async () => {
        const currentState = uiBuilderStore.getState();

        // Use the ref first, then fall back to store's loadedConfigurationId
        const configId = savedConfigIdRef.current || currentState.loadedConfigurationId;

        // If we have a saved config ID, update it regardless of completeness
        const shouldUpdate = configId !== null;

        // Only create a new config if we have meaningful data (at least function selected)
        const shouldCreate =
          !configId &&
          currentState.selectedEcosystem &&
          currentState.selectedNetworkConfigId &&
          currentState.selectedFunction && // Require function to be selected
          currentState.formConfig; // Require form config to exist

        if (shouldUpdate || shouldCreate) {
          try {
            // Set auto-saving state
            uiBuilderStore.updateState(() => ({ isAutoSaving: true }));

            // Convert BuilderFormConfig to RenderFormSchema format
            const formConfig = {
              ...currentState.formConfig,
              id: currentState.formConfig?.functionId || 'new',
              title: currentState.formConfig?.title || 'Contract UI Form',
              functionId: currentState.selectedFunction || '',
              contractAddress: currentState.contractAddress || '',
              fields: currentState.formConfig?.fields || [],
              layout: currentState.formConfig?.layout || {
                columns: 1 as const,
                spacing: 'normal' as const,
                labelPosition: 'top' as const,
              },
              validation: currentState.formConfig?.validation || {
                mode: 'onChange' as const,
                showErrors: 'inline' as const,
              },
              submitButton: {
                text: 'Submit',
                loadingText: 'Processing...',
                position: 'right' as const,
              },
              theme: currentState.formConfig?.theme || {},
              description: currentState.formConfig?.description || '',
            };

            const configToSave = {
              title:
                currentState.formConfig?.title ||
                `${currentState.contractAddress?.slice(0, 6) || 'New'}...${currentState.contractAddress?.slice(-4) || 'UI'} - ${currentState.selectedFunction || 'Contract'}`,
              ecosystem: currentState.selectedEcosystem || 'evm',
              networkId: currentState.selectedNetworkConfigId || '',
              contractAddress: currentState.contractAddress || '',
              functionId: currentState.selectedFunction || '',
              formConfig,
              executionConfig: currentState.formConfig?.executionConfig,
              uiKitConfig: currentState.formConfig?.uiKitConfig,
            };

            if (configId) {
              // Update existing configuration
              logger.info(
                'Auto-save: Updating existing configuration',
                `ID: ${configId}, Title: ${configToSave.title}`
              );
              await updateContractUI(configId, configToSave);
              logger.info('Auto-save updated', `ID: ${configId}`);
              // Ensure both ref and store are in sync
              savedConfigIdRef.current = configId;
              if (currentState.loadedConfigurationId !== configId) {
                uiBuilderStore.updateState(() => ({ loadedConfigurationId: configId }));
              }
              // Show subtle success feedback - only for updates, not initial save
              toast.success('Configuration saved', {
                duration: 2000,
                description: 'Your changes have been automatically saved.',
              });
            } else {
              // Save new configuration
              logger.info(
                'Auto-save: Creating new configuration',
                `No savedConfigIdRef found. Title: ${configToSave.title}, Function: ${currentState.selectedFunction}`
              );
              const id = await saveContractUI(configToSave);
              savedConfigIdRef.current = id;
              uiBuilderStore.updateState(() => ({ loadedConfigurationId: id }));
              logger.info('Auto-save created', `ID: ${id}`);
              // Don't show toast for initial auto-save to avoid noise
            }
          } catch (error) {
            const errorMessage = error instanceof Error ? error.message : String(error);
            logger.error('Auto-save failed', errorMessage);
            // Show error feedback to user
            toast.error('Auto-save failed', {
              description: 'Your changes could not be saved. Please try again.',
            });
          } finally {
            // Clear auto-saving state
            uiBuilderStore.updateState(() => ({ isAutoSaving: false }));
          }
        }
      })();
    }, 1500); // 1.5 second debounce
  }, [saveContractUI, updateContractUI]);

  // Initialize the store with the active network from the wallet context on first load.
  useEffect(() => {
    uiBuilderStore.setInitialState({ selectedNetworkConfigId: activeNetworkConfig?.id || null });
  }, []); // Run only once

  const onStepChange = useCallback(
    (index: number) => {
      uiBuilderStore.updateState(() => ({ currentStepIndex: index }));

      // Clear network selection when going back to the first step
      if (index === STEP_INDICES.CHAIN_SELECT) {
        setActiveNetworkId(null);
        uiBuilderStore.updateState(() => ({ selectedNetworkConfigId: null }));
        uiBuilderStore.resetDownstreamSteps('network');
        // Only reset saved configuration ID when starting fresh, not when loading
        if (!isLoadingSavedConfigRef.current) {
          savedConfigIdRef.current = null;
          uiBuilderStore.updateState(() => ({ loadedConfigurationId: null }));
        }
      }

      // Note: We don't clear function selection when going back to step 2
      // to preserve user progress. The UI will visually hide the selection
      // but keep the data intact.
    },
    [setActiveNetworkId]
  );

  const handleNetworkSelect = useCallback(
    async (ecosystem: Ecosystem, networkId: string | null) => {
      const previousNetworkId = state.selectedNetworkConfigId;
      const isChangingNetwork = previousNetworkId !== null && previousNetworkId !== networkId;

      uiBuilderStore.updateState(() => ({
        selectedNetworkConfigId: networkId,
        selectedEcosystem: ecosystem,
        pendingNetworkId: networkId,
        networkToSwitchTo: networkId, // Mark for network switch
      }));

      // Only reset downstream steps if we're actually changing networks
      if (isChangingNetwork) {
        uiBuilderStore.resetDownstreamSteps('network');
      }

      // Set the network ID and trigger adapter loading
      setActiveNetworkId(networkId);
    },
    [setActiveNetworkId]
  );

  // Auto-advance to next step when adapter is ready after network selection
  // This effect coordinates the timing between:
  // 1. Network selection (sets pendingNetworkId)
  // 2. Adapter loading (async operation)
  // 3. Step navigation (happens after adapter is ready)
  // 4. Wallet network switching (handled by NetworkSwitchManager in the component)
  useEffect(() => {
    const currentState = uiBuilderStore.getState();

    logger.info(
      'useUIBuilderState',
      `Auto-advance effect check - pendingNetworkId: ${currentState.pendingNetworkId}, activeAdapter: ${!!activeAdapter}, isAdapterLoading: ${isAdapterLoading}, adapterId: ${activeAdapter?.networkConfig?.id}, currentStep: ${currentState.currentStepIndex}`
    );

    if (
      currentState.pendingNetworkId &&
      activeAdapter &&
      !isAdapterLoading &&
      activeAdapter.networkConfig.id === currentState.pendingNetworkId &&
      currentState.currentStepIndex === STEP_INDICES.CHAIN_SELECT
    ) {
      logger.info(
        'useUIBuilderState',
        `Auto-advancing to next step after adapter ready for network: ${currentState.pendingNetworkId}`
      );

      // Clear the pending network and advance to next step
      uiBuilderStore.updateState(() => ({
        pendingNetworkId: null,
        currentStepIndex: STEP_INDICES.CONTRACT_DEFINITION,
      }));
    }
  }, [activeAdapter, isAdapterLoading]);

  const handleContractSchemaLoaded = useCallback(
    (schema: ContractSchema | null, formValues?: FormValues) => {
      const currentState = uiBuilderStore.getState();

      uiBuilderStore.updateState(() => ({
        contractSchema: schema,
        contractAddress: schema?.address ?? null,
        contractFormValues: formValues || null,
      }));

      // Only reset downstream steps if we're not loading a saved configuration
      // (i.e., if there's no selected function already)
      if (!currentState.selectedFunction) {
        uiBuilderStore.resetDownstreamSteps('contract');
      }
    },
    []
  );

  const handleFunctionSelected = useCallback(
    (functionId: string | null) => {
      const currentState = uiBuilderStore.getState();
      const previousFunctionId = currentState.selectedFunction;
      const isSameFunctionWithExistingConfig =
        previousFunctionId === functionId && functionId !== null && !!currentState.formConfig;

      // Update the store
      uiBuilderStore.updateState((s) => {
        const newState = { ...s, selectedFunction: functionId };
        return newState;
      });

      // Only reset downstream steps if we're selecting a different function
      // Preserve form config if it's the same function
      if (functionId !== null) {
        uiBuilderStore.resetDownstreamSteps('function', isSameFunctionWithExistingConfig);

        // Auto-advance to form customization step when a function is selected
        if (currentState.currentStepIndex === STEP_INDICES.FUNCTION_SELECTOR) {
          logger.info(
            'useUIBuilderState',
            `Auto-advancing to form customization after function selected: ${functionId}`
          );
          uiBuilderStore.updateState(() => ({
            currentStepIndex: STEP_INDICES.FORM_CUSTOMIZATION,
          }));
        }

        // Trigger auto-save when a function is selected
        // This ensures we save as soon as the user makes a meaningful selection
        triggerAutoSave();
      }
    },
    [triggerAutoSave]
  );

  const handleFormConfigUpdated = useCallback(
    (config: Partial<BuilderFormConfig>) => {
      // Update the state immediately
      uiBuilderStore.updateState((s) => ({
        formConfig: s.formConfig ? { ...s.formConfig, ...config } : (config as BuilderFormConfig),
      }));

      // Trigger the generic auto-save
      triggerAutoSave();
    },
    [triggerAutoSave]
  );

  // Clean up timer on unmount
  useEffect(() => {
    return () => {
      if (autoSaveTimerRef.current) {
        clearTimeout(autoSaveTimerRef.current);
      }
    };
  }, []);

  const handleExecutionConfigUpdated = useCallback(
    (execConfig: ExecutionConfig | undefined, isValid: boolean) => {
      uiBuilderStore.updateState((s) => ({
        formConfig: s.formConfig
          ? { ...s.formConfig, executionConfig: execConfig }
          : s.selectedFunction && s.contractAddress
            ? {
                functionId: s.selectedFunction,
                contractAddress: s.contractAddress,
                fields: [],
                layout: { columns: 1, spacing: 'normal', labelPosition: 'top' },
                validation: { mode: 'onChange', showErrors: 'inline' },
                executionConfig: execConfig,
              }
            : s.formConfig,
        isExecutionStepValid: isValid,
      }));

      // Trigger auto-save whenever execution config changes
      triggerAutoSave();
    },
    [triggerAutoSave]
  );

  const handleUiKitConfigUpdated = useCallback(
    (uiKitConfig: UiKitConfiguration) => {
      uiBuilderStore.updateState((s) => ({
        formConfig: s.formConfig ? { ...s.formConfig, uiKitConfig } : null,
      }));
      // Also trigger the global reconfiguration to update the header, etc.
      reconfigureActiveAdapterUiKit(uiKitConfig);

      // Trigger auto-save whenever UI kit config changes
      triggerAutoSave();
    },
    [reconfigureActiveAdapterUiKit, triggerAutoSave]
  );

  // Load contract schema when adapter is ready and needsContractSchemaLoad is true
  useEffect(() => {
    const loadSchemaIfNeeded = async () => {
      if (
        activeAdapter &&
        state.needsContractSchemaLoad &&
        state.contractFormValues &&
        state.selectedNetworkConfigId === activeAdapter.networkConfig.id
      ) {
        try {
          logger.info('useUIBuilderState', `Loading contract schema for saved configuration`);

          const schema = await loadContractDefinition(activeAdapter, state.contractFormValues);
          if (schema) {
            handleContractSchemaLoaded(schema, state.contractFormValues);
          }

          // Clear the flag after loading
          uiBuilderStore.updateState(() => ({ needsContractSchemaLoad: false }));
        } catch (error) {
          logger.error('useUIBuilderState', 'Failed to load contract schema:', error);
          toast.error('Failed to load contract', {
            description: error instanceof Error ? error.message : 'Unknown error occurred',
          });
          // Clear the flag even on error to prevent infinite retries
          uiBuilderStore.updateState(() => ({ needsContractSchemaLoad: false }));
        }
      }
    };

    void loadSchemaIfNeeded();
  }, [
    activeAdapter,
    state.needsContractSchemaLoad,
    state.contractFormValues,
    state.selectedNetworkConfigId,
    handleContractSchemaLoaded,
  ]);

  // Other hooks that manage transient/UI state can remain here
  const contractWidget = useContractWidgetState();
  const completeStep = useCompleteStepState();

  const sidebarWidget =
    state.contractSchema && state.contractAddress && activeAdapter && activeNetworkConfig
      ? contractWidget.createWidgetProps(
          state.contractSchema,
          state.contractAddress,
          activeAdapter,
          activeNetworkConfig
        )
      : null;

  const handleExportApp = useCallback(() => {
    if (!activeNetworkConfig || !activeAdapter || !state.selectedFunction) return;
    void completeStep.exportApp(
      state.formConfig,
      activeNetworkConfig,
      state.selectedFunction,
      state.contractSchema
    );
  }, [completeStep, state, activeNetworkConfig, activeAdapter]);

  const clearNetworkToSwitchTo = useCallback(() => {
    uiBuilderStore.updateState(() => ({ networkToSwitchTo: null }));
  }, []);

  const handleLoadContractUI = useCallback(
    async (id: string) => {
      try {
        // Check if this configuration is already loaded
        const currentState = uiBuilderStore.getState();
        const currentLoadedId = savedConfigIdRef.current || currentState.loadedConfigurationId;

        if (currentLoadedId === id) {
          logger.info('Configuration already loaded', `ID: ${id}`);
          toast.info('Configuration already active', {
            description: 'This configuration is already loaded.',
            duration: 2000,
          });
          return;
        }

        // Set loading flags
        isLoadingSavedConfigRef.current = true;
        uiBuilderStore.updateState(() => ({ isLoadingConfiguration: true }));

        // Get the saved contract UI from storage
        const savedUI = await contractUIStorage.get(id);
        if (!savedUI) {
          logger.error('Contract UI not found', `ID: ${id}`);
          toast.error('Configuration not found', {
            description: 'The selected configuration could not be loaded.',
          });
          return;
        }

        // Track the loaded configuration ID for auto-save updates BEFORE any state changes
        savedConfigIdRef.current = id;
        logger.info('Setting savedConfigIdRef', `ID: ${id}`);

        // Create a proper BuilderFormConfig from the saved data
        const formConfig: BuilderFormConfig = {
          ...savedUI.formConfig,
          functionId: savedUI.functionId,
          contractAddress: savedUI.contractAddress,
          executionConfig: savedUI.executionConfig,
          uiKitConfig: savedUI.uiKitConfig,
        };

        // Load the configuration into the store
        uiBuilderStore.loadContractUI(id, {
          ecosystem: savedUI.ecosystem as ContractSchema['ecosystem'],
          networkId: savedUI.networkId,
          contractAddress: savedUI.contractAddress,
          functionId: savedUI.functionId,
          formConfig,
          executionConfig: savedUI.executionConfig,
          uiKitConfig: savedUI.uiKitConfig,
        });

        // Set the active network to trigger wallet connection and network switch
        setActiveNetworkId(savedUI.networkId);

        logger.info('Contract UI loaded', `Title: ${savedUI.title}`);
        toast.success('Configuration loaded', {
          description: `Loaded "${savedUI.title}"`,
        });
      } catch (error) {
        const errorMessage = error instanceof Error ? error.message : String(error);
        logger.error('Failed to load Contract UI', errorMessage);
        toast.error('Failed to load configuration', {
          description: errorMessage,
        });
      } finally {
        // Clear loading state
        uiBuilderStore.updateState(() => ({ isLoadingConfiguration: false }));
        // Clear the loading flag after a delay to ensure all state updates are complete
        setTimeout(() => {
          isLoadingSavedConfigRef.current = false;
        }, 1000);
      }
    },
    [setActiveNetworkId]
  );

  const handleCreateNewContractUI = useCallback(() => {
    // Reset the wizard to initial state
    uiBuilderStore.resetWizard();

    // Clear the active network
    setActiveNetworkId(null);

    // Clear the saved configuration ID so a new one will be created
    savedConfigIdRef.current = null;

    // Ensure the loading flag is not set
    isLoadingSavedConfigRef.current = false;

    logger.info('Creating new Contract UI', 'Wizard reset to initial state');
  }, [setActiveNetworkId]);

  return {
    ...state,
    selectedNetwork: activeNetworkConfig,
    selectedAdapter: activeAdapter,
    adapterLoading: isAdapterLoading,
    sidebarWidget,
    exportLoading: completeStep.loading,
    isWidgetVisible: contractWidget.isWidgetVisible,
    onStepChange,
    handleNetworkSelect,
    handleContractSchemaLoaded,
    handleFunctionSelected,
    handleFormConfigUpdated,
    handleExecutionConfigUpdated,
    toggleWidget: contractWidget.toggleWidget,
    exportApp: handleExportApp,
    clearNetworkToSwitchTo,
    handleUiKitConfigUpdated,
    handleLoadContractUI,
    handleCreateNewContractUI,
    isLoadingConfiguration: state.isLoadingConfiguration,
    isAutoSaving: state.isAutoSaving,
  };
}<|MERGE_RESOLUTION|>--- conflicted
+++ resolved
@@ -1,5 +1,4 @@
 import { toast } from 'sonner';
-
 import { useCallback, useEffect, useRef, useSyncExternalStore } from 'react';
 
 import { useWalletState } from '@openzeppelin/contracts-ui-builder-react-core';
@@ -16,13 +15,9 @@
 } from '@openzeppelin/contracts-ui-builder-types';
 import { logger } from '@openzeppelin/contracts-ui-builder-utils';
 
-<<<<<<< HEAD
 import { loadContractDefinition } from '../../../services/ContractLoader';
 
-import { type BuilderFormConfig, uiBuilderStore } from './uiBuilderStore';
-=======
 import { uiBuilderStore, type BuilderFormConfig } from './uiBuilderStore';
->>>>>>> 32c18839
 import { useCompleteStepState } from './useCompleteStepState';
 import { useContractWidgetState } from './useContractWidgetState';
 
